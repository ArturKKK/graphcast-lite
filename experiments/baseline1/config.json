{
    "batch_size": 16,
    "learning_rate": 1e-5,
    "num_epochs": 30,
    "graph": {
        "mesh_size": 3,
        "grid2mesh_edge_creation": "radius",
        "mesh2grid_edge_creation": "contained",
        "grid2mesh_radius_query": 0.5,
        "mesh_levels": [
            -1
        ]
    },
    "pipeline": {
        "product_graph": {
            "model": {
                "gcn": {
                    "layer_type": "conv_gcn",
                    "hidden_dims": [
                        10,
                        10
                    ],
                    "output_dim": 10,
                    "use_layer_norm": "true",
                    "layer_norm_mode": "node"
                }
            },
            "num_k": 4,
            "self_loop": "true",
            "type": "strong"
        },
        "encoder": {
            "mlp": {
                "output_dim": 32,
                "use_layer_norm": "true",
                "layer_norm_mode": "node"
            },
            "gcn": {
                "layer_type": "simple_conv"
            }
        },
        "processor": {
            "gcn": {
                "layer_type": "conv_gcn",
                "hidden_dims": [
                    32,
                    32
                ],
                "output_dim": 32,
                "use_layer_norm": "true",
                "layer_norm_mode": "node"
            }
        },
        "decoder": {
            "mlp": {
                "output_dim": 10,
                "use_layer_norm": "true",
                "layer_norm_mode": "node"
            },
            "gcn": {
                "layer_type": "simple_conv"
            }
        }
    },
    "data": {
<<<<<<< HEAD
        "data_directory": "data/datasets/Data_Adit",
=======
        "data_directory": "data/datasets/64x32_10f_5y_3obs",
>>>>>>> bc2381b1
        "feats_flattened": true,
        "num_latitudes": 32,
        "num_longitudes": 64,
        "num_features": 10,
        "obs_window": 3,
        "pred_window": 1,
<<<<<<< HEAD

        "num_features_used": 2,
        "obs_window_used": 4,
        "pred_window_used": 1,
        "want_feats_flattened": true
    }, 
    "product_graph": {
        "use_product_graph": true,
        "kronecker": false,
        "cartesian": false,
        "strong": true
=======
        "num_features_used": 10,
        "obs_window_used": 3,
        "pred_window_used": 1,
        "want_feats_flattened": false
>>>>>>> bc2381b1
    }
}<|MERGE_RESOLUTION|>--- conflicted
+++ resolved
@@ -63,34 +63,16 @@
         }
     },
     "data": {
-<<<<<<< HEAD
         "data_directory": "data/datasets/Data_Adit",
-=======
-        "data_directory": "data/datasets/64x32_10f_5y_3obs",
->>>>>>> bc2381b1
         "feats_flattened": true,
         "num_latitudes": 32,
         "num_longitudes": 64,
         "num_features": 10,
         "obs_window": 3,
         "pred_window": 1,
-<<<<<<< HEAD
-
-        "num_features_used": 2,
-        "obs_window_used": 4,
-        "pred_window_used": 1,
-        "want_feats_flattened": true
-    }, 
-    "product_graph": {
-        "use_product_graph": true,
-        "kronecker": false,
-        "cartesian": false,
-        "strong": true
-=======
         "num_features_used": 10,
         "obs_window_used": 3,
         "pred_window_used": 1,
         "want_feats_flattened": false
->>>>>>> bc2381b1
     }
 }