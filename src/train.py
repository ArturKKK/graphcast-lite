from src.models import WeatherPrediction
import torch
import torch.nn as nn
from torch.utils.data import DataLoader
from torch.optim import Optimizer
from tqdm import tqdm
import wandb

def train_epoch(
    model: WeatherPrediction,
    train_dataloader: DataLoader,
    optimiser: Optimizer,
    loss_fn,
    device,
): 
    model.train()
    total_loss = 0

    for batch in train_dataloader:
        X, y = batch
        if len(y.shape) == 4:
            # Removing the extra timestep dimension from y
            y = y.squeeze(2)
        X, y = X.to(device), y.to(device)
        optimiser.zero_grad()
        outs = model(X=X)
        batch_loss = loss_fn(outs, y)
        batch_loss.backward()
        optimiser.step()
        total_loss += batch_loss.detach().item()

    avg_loss = total_loss / len(train_dataloader)

    return avg_loss


def test(model: WeatherPrediction, test_dataloader: DataLoader, loss_fn, device):
    model.eval()

    total_loss = 0

    with torch.no_grad():
        for batch in test_dataloader:
            X, y = batch
            if len(y.shape) == 4:
                # Removing the extra timestep dimension from y
                y = y.squeeze(2)
            X, y = X.to(device), y.to(device)
            outs = model(X=X)
            batch_loss = loss_fn(outs, y)
            total_loss += batch_loss.detach().item()

    avg_loss = total_loss / len(test_dataloader)

    return avg_loss


def train(
    model: WeatherPrediction,
    train_datalaoder: DataLoader,
    test_dataloader: DataLoader,
    optimiser: Optimizer,
    num_epochs: int,
    device: str,
    config: dict,
    print_losses: bool = True,
    wandb_log: bool = True,
):
    # TODO: Make this configurable if we want to combine two losses later.
    loss_fn = nn.MSELoss()

    train_losses = []
    test_losses = []
    
    # if wandb_log:
    #     wandb.init(
    #         entity="graphml-group4",
    #         project="weather-prediction",
    #         config=dict(config))

    for epoch in range(num_epochs):
        epoch_train_loss = train_epoch(
            model=model,
            optimiser=optimiser,
            train_dataloader=train_datalaoder,
            loss_fn=loss_fn,
            device=device,
        )
        if print_losses:
            print(f"Train loss after epoch {epoch+1}: {epoch_train_loss}")

        epoch_test_loss = test(
            model=model, test_dataloader=test_dataloader, loss_fn=loss_fn, device=device
        )
        if print_losses:
            print(f"Test loss after epoch {epoch+1}: {epoch_test_loss}")

        train_losses.append(epoch_train_loss)
        test_losses.append(epoch_test_loss)
<<<<<<< HEAD
        if wandb_log:
            wandb.log({"train_loss": epoch_train_loss, "test_loss": epoch_test_loss})

    if wandb_log:
        wandb.finish()
=======
        # wandb.log({"train_loss": epoch_train_loss, "test_loss": epoch_test_loss})

    # wandb.finish()
>>>>>>> c265d846
    return train_losses, test_losses<|MERGE_RESOLUTION|>--- conflicted
+++ resolved
@@ -97,15 +97,9 @@
 
         train_losses.append(epoch_train_loss)
         test_losses.append(epoch_test_loss)
-<<<<<<< HEAD
         if wandb_log:
             wandb.log({"train_loss": epoch_train_loss, "test_loss": epoch_test_loss})
 
     if wandb_log:
         wandb.finish()
-=======
-        # wandb.log({"train_loss": epoch_train_loss, "test_loss": epoch_test_loss})
-
-    # wandb.finish()
->>>>>>> c265d846
     return train_losses, test_losses