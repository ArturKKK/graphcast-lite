from typing import Tuple, Optional

import torch.nn as nn
import torch
from torch_geometric.nn import GCNConv, SimpleConv, GATConv, LayerNorm
import numpy as np
from sklearn.neighbors import kneighbors_graph
from torch_geometric.utils import dense_to_sparse
<<<<<<< HEAD

=======
>>>>>>> bc2381b1

from src.config import (
    ModelConfig,
    MLPBlock,
    GraphBlock,
    GraphLayerType,
    GraphBuildingConfig,
    DataConfig,
    PipelineConfig,
    ProductGraphConfig,
<<<<<<< HEAD
=======
    ProductGraphType,
>>>>>>> bc2381b1
)
from src.create_graphs import (
    create_decoding_graph,
    create_processing_graph,
    create_encoding_graph,
)


from src.mesh.create_mesh import (
    get_hierarchy_of_triangular_meshes_for_sphere,
)

from src.utils import get_mesh_lat_long


class MLP(nn.Module):
    def __init__(self, mlp_config: MLPBlock, input_dim):
        super().__init__()
        hidden_dims = mlp_config.mlp_hidden_dims
        output_dim = (
            mlp_config.output_dim
        )  # TODO, this should not be hardcoded but come from "data.num_features"

        self.MLP = nn.ModuleList()
        in_features_for_last_layer = input_dim
        if hidden_dims:
            self.MLP.extend(
                [
                    nn.Linear(
                        in_features=input_dim,
                        out_features=hidden_dims[0],
                    ),
                    nn.PReLU(),
                ]
            )

            for h_index in range(1, len(hidden_dims)):
                self.MLP.extend(
                    [
                        nn.Linear(
                            in_features=hidden_dims[h_index - 1],
                            out_features=hidden_dims[h_index],
                        ),
                        nn.PReLU(),
                    ]
                )
            in_features_for_last_layer = hidden_dims[-1]

        self.MLP.append(
            nn.Linear(in_features=in_features_for_last_layer, out_features=output_dim)
        )

        if mlp_config.use_layer_norm:
            self.MLP.append(
                LayerNorm(in_channels=output_dim, mode=mlp_config.layer_norm_mode)
            )

    def forward(self, X: torch.Tensor):
        for layer in self.MLP:
            X = layer(X)

        return X


class GraphLayer(nn.Module):
    def __init__(self, graph_config: GraphBlock, input_dim):
        super().__init__()

        self.layer_type: GraphLayerType = graph_config.layer_type
        self.output_dim = None

        if graph_config.layer_type == GraphLayerType.SimpleConv:
            self.output_dim = input_dim
            self.layers = SimpleConv(aggr="mean")

        elif graph_config.layer_type in [
            GraphLayerType.ConvGCN,
            GraphLayerType.GATConv,
        ]:
            self.activation = torch.nn.PReLU()
            self.output_dim = graph_config.output_dim
            self.layers = torch.nn.ModuleList()
            hidden_dims = graph_config.hidden_dims

            if graph_config.layer_type == GraphLayerType.ConvGCN:
                self.layers.append(GCNConv(input_dim, hidden_dims[0]))
                self.layers.append(self.activation)

                for i in range(1, len(hidden_dims)):
                    self.layers.append(GCNConv(hidden_dims[i - 1], hidden_dims[i]))
                    self.layers.append(self.activation)

                self.layers.append(GCNConv(hidden_dims[-1], graph_config.output_dim))

            elif graph_config.layer_type == GraphLayerType.GATConv:
                self.layers.append(GATConv(input_dim, hidden_dims[0]))
                self.layers.append(self.activation)

                for i in range(1, len(hidden_dims)):
                    self.layers.append(GATConv(hidden_dims[i - 1], hidden_dims[i]))
                    self.layers.append(self.activation)

                self.layers.append(GATConv(hidden_dims[-1], graph_config.output_dim))

            if graph_config.use_layer_norm:
                self.layers.append(
                    LayerNorm(
                        in_channels=graph_config.output_dim,
                        mode=graph_config.layer_norm_mode,
                    )
                )

        else:
            raise NotImplementedError(
                f"Layer type {graph_config.layer_type} not supported."
            )

    def forward(self, X: torch.Tensor, edge_index: torch.Tensor):
        if self.layer_type == GraphLayerType.SimpleConv:
            return self.layers(x=X, edge_index=edge_index)

        elif self.layer_type == GraphLayerType.ConvGCN:
            for layer in self.layers:
                if type(layer) == GCNConv:
                    X = layer(X, edge_index)
                else:
                    X = layer(X)

        return X


class Model(nn.Module):
    def __init__(self, model_config: ModelConfig, input_dim: int):
        super().__init__()
        self.mlp = None
        self.output_dim = None
        graph_input_dim = input_dim
        if model_config.mlp:
            self.mlp = MLP(mlp_config=model_config.mlp, input_dim=input_dim)
            graph_input_dim = model_config.mlp.output_dim

        self.graph_layer = GraphLayer(
            graph_config=model_config.gcn, input_dim=graph_input_dim
        )
        self.output_dim = self.graph_layer.output_dim

    def forward(self, X: torch.Tensor, edge_index: torch.Tensor):

        if self.mlp:
            X = self.mlp(X=X)

        X = self.graph_layer(X=X, edge_index=edge_index)

        return X


class WeatherPrediction(nn.Module):
    """This is our main weather prediction model. Similar to GraphCast, this model will
      operate on three graphs -

    * Encoding graph: This graph contains all the nodes. This graph is strictly
    bipartite with edges going from grid nodes to the mesh nodes.
    The output of this stage will be a latent representation for
    the mesh nodes.

    * Processing Graph: This graph contains only the mesh nodes.
    It will update the latent state of the mesh nodes.

    * Decoding graph: This graph contains all nodes. This graph is strictly
      bipartite with edges going from mesh nodes to grid nodes such that each grid
      nodes is connected to 3 nodes of the mesh triangular face that contains
      the grid points. It will process the updated latent state of the mesh nodes, and the latent state
      of the grid nodes, to produce the final output for the grid nodes.
    """

    def __init__(
        self,
        cordinates: Tuple[np.array, np.array],
        graph_config: GraphBuildingConfig,
        pipeline_config: PipelineConfig,
        data_config: DataConfig,
        device,
        product_graph_config: ProductGraphConfig
    ):
        super().__init__()

        self.residual_output = pipeline_config.residual_output
        self.device = device
        self.obs_window = data_config.obs_window_used
        self.num_features = data_config.num_features_used
<<<<<<< HEAD
        self.product_graph_config = product_graph_config

        self.product_message_passing = GCNConv(self.num_features, self.num_features).to(device)
=======
        self.use_product_graph = pipeline_config.product_graph is not None
>>>>>>> bc2381b1

        self._init_grid_properties(grid_lat=cordinates[0], grid_lon=cordinates[1])
        self._init_mesh_properties(graph_config)

        self._total_nodes = self._num_grid_nodes + self._num_mesh_nodes

        if self.use_product_graph:
            self.product_graph = self._create_product_graph(
                product_graph_config=pipeline_config.product_graph
            ).to(self.device)
            self.product_graph_model = Model(
                model_config=pipeline_config.product_graph.model,
                input_dim=self.num_features,
            )

        self.encoding_graph, self.init_grid_features, self.init_mesh_features = (
            create_encoding_graph(
                grid_node_lats=self._grid_lat,
                grid_node_longs=self._grid_lon,
                mesh_node_lats=self._mesh_nodes_lat,
                mesh_node_longs=self._mesh_nodes_lon,
                mesh=self._finest_mesh,
                graph_building_config=graph_config,
                num_grid_nodes=self._num_grid_nodes,
            )
        )

        self.init_grid_features, self.init_mesh_features = self.init_grid_features.to(
            device
        ), self.init_mesh_features.to(device)

        # The shape of the initial static features that are added to each node
        self._init_feature_size = self.init_grid_features.shape[1]

        self.processing_graph = create_processing_graph(
            meshes=self._meshes, mesh_levels=graph_config.mesh_levels
        )

        self.decoding_graph = create_decoding_graph(
            cordinates=cordinates,
            mesh=self._finest_mesh,
            graph_building_config=graph_config,
            num_grid_nodes=self._num_grid_nodes,
        )

        encoder_input_dim = (
            self.num_features + self._init_feature_size
            if self.use_product_graph
            else self.total_feature_size + self._init_feature_size
        )
        self.encoder = Model(
<<<<<<< HEAD
            model_config=pipeline_config.encoder,
            # input_dim=self.total_feature_size + self._init_feature_size,  
            input_dim = self.num_features + self._init_feature_size, # I changed this 
=======
            model_config=pipeline_config.encoder, input_dim=encoder_input_dim
>>>>>>> bc2381b1
        )

        self.processor = Model(
            model_config=pipeline_config.processor,
            input_dim=self.encoder.output_dim,
        )

        self.decoder = Model(
            model_config=pipeline_config.decoder,
            input_dim=self.processor.output_dim,
        )

        self.encoding_graph, self.decoding_graph, self.processing_graph = (
            self.encoding_graph.to(self.device),
            self.decoding_graph.to(device),
            self.processing_graph.to(device),
        )

    def _init_grid_properties(self, grid_lat: np.ndarray, grid_lon: np.ndarray):
        self._grid_lat = grid_lat.astype(np.float32)
        self._grid_lon = grid_lon.astype(np.float32)
        self._num_grid_nodes = grid_lat.shape[0] * grid_lon.shape[0]

    def _init_mesh_properties(self, graph_config: GraphBuildingConfig):
        self._meshes = get_hierarchy_of_triangular_meshes_for_sphere(
            splits=graph_config.mesh_size
        )
        self._finest_mesh = self._meshes[-1]
        self._num_mesh_nodes = len(self._finest_mesh.vertices)

        self._mesh_nodes_lat, self._mesh_nodes_lon = get_mesh_lat_long(
            finest_mesh=self._finest_mesh
        )

        self._mesh_nodes_lat, self._mesh_nodes_lon = self._mesh_nodes_lat.astype(
            np.float32
        ), self._mesh_nodes_lon.astype(np.float32)

<<<<<<< HEAD
        
    def _product_graph_wrapper(self, grid_node_features: torch.Tensor):

        # Save initial dimensions
        initial_shape = grid_node_features.shape  # [batch_size, num_grid_nodes, num_features x observation_window]

        grid_node_features = grid_node_features.view(          # [batch_size, num_grid_nodes, observation_window, num_features]
            grid_node_features.shape[0], grid_node_features.shape[1], self.obs_window, self.num_features)
        
        # Make it [batch_size, lan_index, lon_index , observation_window, num_features] (expand the num of grid nodes from 2048 to 64x32)
        grid_node_features = grid_node_features.view(
            grid_node_features.shape[0], self._grid_lat.shape[0], self._grid_lon.shape[0], self.obs_window, self.num_features
        )

        # Construct the product graph
        product_graph = self.parametric_product(T=self.obs_window, N=self._num_grid_nodes)
        
        # Convert product graph to edge index format used by PyTorch Geometric
        edge_index, _ = dense_to_sparse(torch.tensor(product_graph, dtype=torch.float))

        # Flatten the grid node features to apply the message passing
        batch_size, lat_index, lon_index, obs_window, num_features = grid_node_features.shape
        grid_node_features = grid_node_features.view(batch_size * lat_index * lon_index * obs_window, num_features)
        
=======
    def _product_graph_wrapper(self, grid_node_features: torch.Tensor):

        # Flatten the grid node features to apply the message passing
        batch_size, lat_index, lon_index, obs_window, num_features = (
            grid_node_features.shape
        )
        grid_node_features = grid_node_features.view(
            batch_size * lat_index * lon_index * obs_window, num_features
        )

>>>>>>> bc2381b1
        # Move the grid node features and edge index to the device
        grid_node_features = grid_node_features.to(self.device)
        edge_index = edge_index.to(self.device)

        # Apply message passing for each time step
        for t in range(self.obs_window):
<<<<<<< HEAD
            grid_node_features = self.product_message_passing(grid_node_features, edge_index)

        # Reshape back to the original dimensions
        grid_node_features = grid_node_features.view(batch_size, lat_index, lon_index, obs_window, num_features)

        # Convert the grid node features back to the original shape
        last_observation_window = grid_node_features[:, :, :, -1:, :]   # [16, 32, 64, 2, 2]

        # Return the data to the original shape
        last_observation_window = last_observation_window.view(initial_shape[0], initial_shape[1], self.num_features)

        return last_observation_window    

    def construct_temporal_graph(self, T):
        # We want a simple chain graph
        temporal_graph = np.zeros((T, T))

        for i in range(T - 1):
            temporal_graph[i, i + 1] = 1

        return temporal_graph
    
    def construct_adjacency_matrix(self):
        lat_lon_grid = np.array([[lat, lon] for lat in self._grid_lat for lon in self._grid_lon])
        adjacency = kneighbors_graph(lat_lon_grid, n_neighbors=4, mode='connectivity', include_self=False).toarray()
        return adjacency
    
    '''
    Args:
        k: int, number of neighbors for the k-nearest neighbor graph
        T: int, number of time steps
        N: int, number of nodes
        temporal_graph: np.array, adjacency matrix of the temporal graph
        adjacency: np.array, adjacency matrix of the spatial graph

    # Product matrices 
        kronecker_product = parametric_product(0, 0, 0, 1, k)
        cartesian_product = parametric_product(0, 1, 1, 0, k)
        strong_temporal = parametric_product(0, 1, 1, 1, k)
    '''
    def parametric_product(self, T = 4, N = 109, temporal_graph = None, adjacency = None):

        if self.product_graph_config.kronecker:
            s00, s01, s10, s11 = 1, 0, 0, 0
        elif self.product_graph_config.cartesian:
            s00, s01, s10, s11 = 0, 1, 1, 0
        elif self.product_graph_config.strong:
            s00, s01, s10, s11 = 0, 0, 1, 1

        if temporal_graph is None:
            temporal_graph = self.construct_temporal_graph(T)

        if adjacency is None:
            adjacency = self.construct_adjacency_matrix()
        
        # Define the Kronecker product of the adjacency matrices
        return s00 * np.kron(np.eye(T), np.eye(N)) + \
        s01 * np.kron(np.eye(T), adjacency) \
        + s10 * np.kron(temporal_graph, np.eye(N)) \
        + s11 * np.kron(temporal_graph, adjacency)

=======
            grid_node_features = self.product_message_passing(
                grid_node_features, edge_index
            )

        # Reshape back to the original dimensions
        grid_node_features = grid_node_features.view(
            batch_size, lat_index, lon_index, obs_window, num_features
        )

        # Convert the grid node features back to the original shape
        last_observation_window = grid_node_features[
            :, :, :, -1:, :
        ]  # [16, 32, 64, 2, 2]

        # Return the data to the original shape
        last_observation_window = last_observation_window.view(
            initial_shape[0], initial_shape[1], self.num_features
        )

        return last_observation_window

    def _create_product_graph(self, product_graph_config: ProductGraphConfig):

        def _construct_temporal_graph(T):
            # We want a simple chain graph
            temporal_graph = np.zeros((T, T))

            for i in range(T - 1):
                temporal_graph[i, i + 1] = 1

            return temporal_graph

        def _construct_adjacency_matrix(grid_lat, grid_lon, k):
            lat_lon_grid = np.array(
                [[lat, lon] for lat in grid_lat for lon in grid_lon]
            )
            adjacency = kneighbors_graph(
                lat_lon_grid,
                n_neighbors=k,
                mode="connectivity",
                include_self=False,
            ).toarray()

            # Maybe fix transpose of adjacency matrix

            return adjacency

        T = self.obs_window
        N = self._num_grid_nodes
        s00 = 0
        if product_graph_config.type == ProductGraphType.KRONECKER:
            s00, s01, s10, s11 = s00, 0, 0, 1
        elif product_graph_config.type == ProductGraphType.CARTESIAN:
            s00, s01, s10, s11 = s00, 1, 1, 0
        elif product_graph_config.type == ProductGraphType.STRONG:
            s00, s01, s10, s11 = s00, 1, 1, 1

        temporal_graph = _construct_temporal_graph(T)

        adjacency = _construct_adjacency_matrix(
            grid_lat=self._grid_lat,
            grid_lon=self._grid_lon,
            k=product_graph_config.num_k,
        )

        product_graph = (
            s00 * np.kron(np.eye(T), np.eye(N))
            + s01 * np.kron(np.eye(T), adjacency)
            + s10 * np.kron(temporal_graph, np.eye(N))
            + s11 * np.kron(temporal_graph, adjacency)
        )

        edge_index, _ = dense_to_sparse(torch.tensor(product_graph, dtype=torch.float))

        return edge_index
>>>>>>> bc2381b1

    def _preprocess_input(self, grid_node_features: torch.Tensor):
        batch_size, _, _ = grid_node_features.shape

        # Repeat initial features across all batches
        broadcasted_init_grid_features = self.init_grid_features.broadcast_to(
            (batch_size, self._num_grid_nodes, self._init_feature_size)
        )
        broadcasted_mesh_grid_features = self.init_mesh_features.broadcast_to(
            (batch_size, self._num_mesh_nodes, self._init_feature_size)
        )

        if self.product_graph_config.use_product_graph:
            temporal_grid_features = self._product_graph_wrapper(grid_node_features)
            grid_node_features = temporal_grid_features

        # Concatenate the initial grid node features with the incoming input
        updated_grid_node_features = torch.cat(
            (grid_node_features, broadcasted_init_grid_features), dim=-1
        )

        total_feature_size = (
            self.num_features if self.use_product_graph else self.total_feature_size
        )

        # Initialise the mesh node features to 0s and append the initial mesh features
        mesh_node_features = torch.zeros(
<<<<<<< HEAD
            (batch_size, self._num_mesh_nodes, self.num_features)  # I changed this from self.total_feature_size to self.num_features (since we are now returning the last observation window - with product graph)
=======
            (
                batch_size,
                self._num_mesh_nodes,
                total_feature_size,
            )
>>>>>>> bc2381b1
        ).to(self.device)

        updated_mesh_node_features = torch.cat(
            (mesh_node_features, broadcasted_mesh_grid_features), dim=-1
        )

        # Concatenate them into one single tensor so that they can be passed through graph layers
        X = torch.cat((updated_grid_node_features, updated_mesh_node_features), dim=1)

        return X

    def forward(self, X: torch.Tensor):
        """The forward method takes the features of the grid nodes and passes them through the three graphs defined above.
        Grid2Mesh performs the encoding and calculates the

        Parameters
        ----------
        X : torch.Tensor
          The input data of the shape [batch, num_grid_nodes, num_features].
        """
        
        if self.use_product_graph:
            X = X.view(-1, self._num_grid_nodes * self.obs_window, self.num_features)
            X = self.product_graph_model(X=X, edge_index=self.product_graph)
            X = X[:, -self._num_grid_nodes :, :]

        X = self._preprocess_input(grid_node_features=X)    

        encoded_features = self.encoder(X=X, edge_index=self.encoding_graph)

        grid_node_features = encoded_features[:, : self._num_grid_nodes, :]
        mesh_node_features = encoded_features[:, self._num_grid_nodes :, :]

        # Processing the mesh node features
        processed_mesh_node_features = self.processor(
            X=mesh_node_features, edge_index=self.processing_graph
        )

        # Concatenating the grid feature again with the processed mesh features

        processed_features = torch.cat(
            (grid_node_features, processed_mesh_node_features), dim=1
        )

        decoded_grid_node_features = self.decoder(
            X=processed_features,
            edge_index=self.decoding_graph,
        )

        decoded_grid_node_features = decoded_grid_node_features[
            :, : self._num_grid_nodes, :
        ]

        if self.residual_output:
            # TODO: Support residual outputs
            pass

        return decoded_grid_node_features<|MERGE_RESOLUTION|>--- conflicted
+++ resolved
@@ -6,10 +6,6 @@
 import numpy as np
 from sklearn.neighbors import kneighbors_graph
 from torch_geometric.utils import dense_to_sparse
-<<<<<<< HEAD
-
-=======
->>>>>>> bc2381b1
 
 from src.config import (
     ModelConfig,
@@ -20,10 +16,7 @@
     DataConfig,
     PipelineConfig,
     ProductGraphConfig,
-<<<<<<< HEAD
-=======
     ProductGraphType,
->>>>>>> bc2381b1
 )
 from src.create_graphs import (
     create_decoding_graph,
@@ -214,13 +207,7 @@
         self.device = device
         self.obs_window = data_config.obs_window_used
         self.num_features = data_config.num_features_used
-<<<<<<< HEAD
-        self.product_graph_config = product_graph_config
-
-        self.product_message_passing = GCNConv(self.num_features, self.num_features).to(device)
-=======
         self.use_product_graph = pipeline_config.product_graph is not None
->>>>>>> bc2381b1
 
         self._init_grid_properties(grid_lat=cordinates[0], grid_lon=cordinates[1])
         self._init_mesh_properties(graph_config)
@@ -272,13 +259,7 @@
             else self.total_feature_size + self._init_feature_size
         )
         self.encoder = Model(
-<<<<<<< HEAD
-            model_config=pipeline_config.encoder,
-            # input_dim=self.total_feature_size + self._init_feature_size,  
-            input_dim = self.num_features + self._init_feature_size, # I changed this 
-=======
             model_config=pipeline_config.encoder, input_dim=encoder_input_dim
->>>>>>> bc2381b1
         )
 
         self.processor = Model(
@@ -317,32 +298,6 @@
             np.float32
         ), self._mesh_nodes_lon.astype(np.float32)
 
-<<<<<<< HEAD
-        
-    def _product_graph_wrapper(self, grid_node_features: torch.Tensor):
-
-        # Save initial dimensions
-        initial_shape = grid_node_features.shape  # [batch_size, num_grid_nodes, num_features x observation_window]
-
-        grid_node_features = grid_node_features.view(          # [batch_size, num_grid_nodes, observation_window, num_features]
-            grid_node_features.shape[0], grid_node_features.shape[1], self.obs_window, self.num_features)
-        
-        # Make it [batch_size, lan_index, lon_index , observation_window, num_features] (expand the num of grid nodes from 2048 to 64x32)
-        grid_node_features = grid_node_features.view(
-            grid_node_features.shape[0], self._grid_lat.shape[0], self._grid_lon.shape[0], self.obs_window, self.num_features
-        )
-
-        # Construct the product graph
-        product_graph = self.parametric_product(T=self.obs_window, N=self._num_grid_nodes)
-        
-        # Convert product graph to edge index format used by PyTorch Geometric
-        edge_index, _ = dense_to_sparse(torch.tensor(product_graph, dtype=torch.float))
-
-        # Flatten the grid node features to apply the message passing
-        batch_size, lat_index, lon_index, obs_window, num_features = grid_node_features.shape
-        grid_node_features = grid_node_features.view(batch_size * lat_index * lon_index * obs_window, num_features)
-        
-=======
     def _product_graph_wrapper(self, grid_node_features: torch.Tensor):
 
         # Flatten the grid node features to apply the message passing
@@ -353,76 +308,12 @@
             batch_size * lat_index * lon_index * obs_window, num_features
         )
 
->>>>>>> bc2381b1
         # Move the grid node features and edge index to the device
         grid_node_features = grid_node_features.to(self.device)
         edge_index = edge_index.to(self.device)
 
         # Apply message passing for each time step
         for t in range(self.obs_window):
-<<<<<<< HEAD
-            grid_node_features = self.product_message_passing(grid_node_features, edge_index)
-
-        # Reshape back to the original dimensions
-        grid_node_features = grid_node_features.view(batch_size, lat_index, lon_index, obs_window, num_features)
-
-        # Convert the grid node features back to the original shape
-        last_observation_window = grid_node_features[:, :, :, -1:, :]   # [16, 32, 64, 2, 2]
-
-        # Return the data to the original shape
-        last_observation_window = last_observation_window.view(initial_shape[0], initial_shape[1], self.num_features)
-
-        return last_observation_window    
-
-    def construct_temporal_graph(self, T):
-        # We want a simple chain graph
-        temporal_graph = np.zeros((T, T))
-
-        for i in range(T - 1):
-            temporal_graph[i, i + 1] = 1
-
-        return temporal_graph
-    
-    def construct_adjacency_matrix(self):
-        lat_lon_grid = np.array([[lat, lon] for lat in self._grid_lat for lon in self._grid_lon])
-        adjacency = kneighbors_graph(lat_lon_grid, n_neighbors=4, mode='connectivity', include_self=False).toarray()
-        return adjacency
-    
-    '''
-    Args:
-        k: int, number of neighbors for the k-nearest neighbor graph
-        T: int, number of time steps
-        N: int, number of nodes
-        temporal_graph: np.array, adjacency matrix of the temporal graph
-        adjacency: np.array, adjacency matrix of the spatial graph
-
-    # Product matrices 
-        kronecker_product = parametric_product(0, 0, 0, 1, k)
-        cartesian_product = parametric_product(0, 1, 1, 0, k)
-        strong_temporal = parametric_product(0, 1, 1, 1, k)
-    '''
-    def parametric_product(self, T = 4, N = 109, temporal_graph = None, adjacency = None):
-
-        if self.product_graph_config.kronecker:
-            s00, s01, s10, s11 = 1, 0, 0, 0
-        elif self.product_graph_config.cartesian:
-            s00, s01, s10, s11 = 0, 1, 1, 0
-        elif self.product_graph_config.strong:
-            s00, s01, s10, s11 = 0, 0, 1, 1
-
-        if temporal_graph is None:
-            temporal_graph = self.construct_temporal_graph(T)
-
-        if adjacency is None:
-            adjacency = self.construct_adjacency_matrix()
-        
-        # Define the Kronecker product of the adjacency matrices
-        return s00 * np.kron(np.eye(T), np.eye(N)) + \
-        s01 * np.kron(np.eye(T), adjacency) \
-        + s10 * np.kron(temporal_graph, np.eye(N)) \
-        + s11 * np.kron(temporal_graph, adjacency)
-
-=======
             grid_node_features = self.product_message_passing(
                 grid_node_features, edge_index
             )
@@ -498,7 +389,6 @@
         edge_index, _ = dense_to_sparse(torch.tensor(product_graph, dtype=torch.float))
 
         return edge_index
->>>>>>> bc2381b1
 
     def _preprocess_input(self, grid_node_features: torch.Tensor):
         batch_size, _, _ = grid_node_features.shape
@@ -526,15 +416,11 @@
 
         # Initialise the mesh node features to 0s and append the initial mesh features
         mesh_node_features = torch.zeros(
-<<<<<<< HEAD
-            (batch_size, self._num_mesh_nodes, self.num_features)  # I changed this from self.total_feature_size to self.num_features (since we are now returning the last observation window - with product graph)
-=======
             (
                 batch_size,
                 self._num_mesh_nodes,
                 total_feature_size,
             )
->>>>>>> bc2381b1
         ).to(self.device)
 
         updated_mesh_node_features = torch.cat(
